/data/
<<<<<<< HEAD
/work/
.env
=======
*.ipynb
>>>>>>> 27ffcc56
<|MERGE_RESOLUTION|>--- conflicted
+++ resolved
@@ -1,7 +1,4 @@
 /data/
-<<<<<<< HEAD
 /work/
 .env
-=======
-*.ipynb
->>>>>>> 27ffcc56
+*.ipynb